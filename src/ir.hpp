--- conflicted
+++ resolved
@@ -13,28 +13,18 @@
 bool ir_gen(CodeGen *g, AstNode *node, Scope *scope, IrExecutableSrc *ir_executable);
 bool ir_gen_fn(CodeGen *g, ZigFn *fn_entry);
 
-<<<<<<< HEAD
-Error ir_eval_const_value(CodeGen *codegen, Scope *scope, AstNode *node,
-        ZigValue *return_ptr, size_t *backward_branch_count, size_t *backward_branch_quota,
-=======
 IrInstGen *ir_create_alloca(CodeGen *g, Scope *scope, AstNode *source_node, ZigFn *fn,
         ZigType *var_type, const char *name_hint);
 
-ZigValue *ir_eval_const_value(CodeGen *codegen, Scope *scope, AstNode *node,
-        ZigType *expected_type, size_t *backward_branch_count, size_t *backward_branch_quota,
->>>>>>> d8965002
+Error ir_eval_const_value(CodeGen *codegen, Scope *scope, AstNode *node,
+        ZigValue *return_ptr, size_t *backward_branch_count, size_t *backward_branch_quota,
         ZigFn *fn_entry, Buf *c_import_buf, AstNode *source_node, Buf *exec_name,
         IrExecutableGen *parent_exec, AstNode *expected_type_source_node, UndefAllowed undef);
 
 Error ir_resolve_lazy(CodeGen *codegen, AstNode *source_node, ZigValue *val);
 
-<<<<<<< HEAD
-ZigType *ir_analyze(CodeGen *g, IrExecutable *old_executable, IrExecutable *new_executable,
+ZigType *ir_analyze(CodeGen *g, IrExecutableSrc *old_executable, IrExecutableGen *new_executable,
         ZigType *expected_type, AstNode *expected_type_source_node, ZigValue *return_ptr);
-=======
-ZigType *ir_analyze(CodeGen *g, IrExecutableSrc *old_executable, IrExecutableGen *new_executable,
-        ZigType *expected_type, AstNode *expected_type_source_node);
->>>>>>> d8965002
 
 bool ir_inst_gen_has_side_effects(IrInstGen *inst);
 bool ir_inst_src_has_side_effects(IrInstSrc *inst);
