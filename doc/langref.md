# Language Reference

## Grammar

```
Root : many(TopLevelDecl) "EOF"

TopLevelDecl : FnDef | ExternBlock | RootExportDecl | Import | ContainerDecl | VariableDeclaration

VariableDeclaration : option(FnVisibleMod) ("var" | "const") "symbol" ("=" Expression | ":" PrefixOpExpression option("=" Expression))

ContainerDecl : many(Directive) option(FnVisibleMod) ("struct" | "enum") "Symbol" "{" many(StructMember) "}"

StructMember: StructField | FnDecl

StructField : "Symbol" option(":" Expression) ",")

Import : many(Directive) "import" "String" ";"

RootExportDecl : many(Directive) "export" "Symbol" "String" ";"

ExternBlock : many(Directive) "extern" "{" many(FnDecl) "}"

FnProto : many(Directive) option(FnVisibleMod) "fn" "Symbol" ParamDeclList option(PrefixOpExpression)

Directive : "#" "Symbol" "(" "String" ")"

FnVisibleMod : "pub" | "export"

FnDecl : FnProto ";"

FnDef : FnProto "=>" Block

ParamDeclList : "(" list(ParamDecl, ",") ")"

ParamDecl : option("noalias") "Symbol" ":" PrefixOpExpression | "..."

Block : "{" list(option(Statement), ";") "}"

Statement : Label | VariableDeclaration ";" | NonBlockExpression ";" | BlockExpression

Label: "Symbol" ":"

Expression : BlockExpression | NonBlockExpression

NonBlockExpression : ReturnExpression | AssignmentExpression

AsmExpression : "asm" option("volatile") "(" "String" option(AsmOutput) ")"

AsmOutput : ":" list(AsmOutputItem, ",") option(AsmInput)

AsmInput : ":" list(AsmInputItem, ",") option(AsmClobbers)

AsmOutputItem : "[" "Symbol" "]" "String" "(" ("Symbol" | "->" PrefixOpExpression) ")"

AsmInputItem : "[" "Symbol" "]" "String" "(" Expression ")"

AsmClobbers: ":" list("String", ",")

UnwrapMaybeExpression : BoolOrExpression "??" BoolOrExpression | BoolOrExpression

AssignmentExpression : UnwrapMaybeExpression AssignmentOperator UnwrapMaybeExpression | UnwrapMaybeExpression

AssignmentOperator : "=" | "*=" | "/=" | "%=" | "+=" | "-=" | "<<=" | ">>=" | "&=" | "^=" | "|=" | "&&=" | "||="

BlockExpression : IfExpression | Block | WhileExpression | ForExpression | SwitchExpression

SwitchExpression : "switch" "(" Expression ")" "{" many(SwitchProng) "}"

SwitchProng : (list(SwitchItem, ",") | "else") option(":" "(" "Symbol" ")") "=>" Expression ","

SwitchItem : Expression | (Expression "..." Expression)

WhileExpression : "while" "(" Expression ")" Expression

ForExpression : "for" "(" "Symbol" "," Expression option("," "Symbol") ")" Expression

BoolOrExpression : BoolAndExpression "||" BoolOrExpression | BoolAndExpression

ReturnExpression : "return" option(Expression)

IfExpression : IfVarExpression | IfBoolExpression

IfBoolExpression : "if" "(" Expression ")" Expression option(Else)

IfVarExpression : "if" "(" ("const" | "var") "Symbol" option(":" PrefixOpExpression) "?=" Expression ")" Expression Option(Else)

Else : "else" Expression

BoolAndExpression : ComparisonExpression "&&" BoolAndExpression | ComparisonExpression

ComparisonExpression : BinaryOrExpression ComparisonOperator BinaryOrExpression | BinaryOrExpression

ComparisonOperator : "==" | "!=" | "<" | ">" | "<=" | ">="

BinaryOrExpression : BinaryXorExpression "|" BinaryOrExpression | BinaryXorExpression

BinaryXorExpression : BinaryAndExpression "^" BinaryXorExpression | BinaryAndExpression

BinaryAndExpression : BitShiftExpression "&" BinaryAndExpression | BitShiftExpression

BitShiftExpression : AdditionExpression BitShiftOperator BitShiftExpression | AdditionExpression

BitShiftOperator : "<<" | ">>"

AdditionExpression : MultiplyExpression AdditionOperator AdditionExpression | MultiplyExpression

AdditionOperator : "+" | "-"

MultiplyExpression : CurlySuffixExpression MultiplyOperator MultiplyExpression | CurlySuffixExpression

CurlySuffixExpression : PrefixOpExpression option(ContainerInitExpression)

MultiplyOperator : "*" | "/" | "%"

PrefixOpExpression : PrefixOp PrefixOpExpression | SuffixOpExpression

SuffixOpExpression : PrimaryExpression option(FnCallExpression | ArrayAccessExpression | FieldAccessExpression | SliceExpression)

FieldAccessExpression : "." "Symbol"

FnCallExpression : "(" list(Expression, ",") ")"

ArrayAccessExpression : "[" Expression "]"

SliceExpression : "[" Expression "..." option(Expression) "]" option("const")

ContainerInitExpression : "{" ContainerInitBody "}"

ContainerInitBody : list(StructLiteralField, ",") | list(Expression, ",")

StructLiteralField : "." "Symbol" "=" Expression

PrefixOp : "!" | "-" | "~" | "*" | ("&" option("const")) | "?"

PrimaryExpression : "Number" | "String" | "CharLiteral" | KeywordLiteral | GroupedExpression | GotoExpression | BlockExpression | "Symbol" | ("@" "Symbol" FnCallExpression) | ArrayType | AsmExpression

ArrayType : "[" option(Expression) "]" option("const") PrefixOpExpression

GotoExpression: "goto" "Symbol"

GroupedExpression : "(" Expression ")"

KeywordLiteral : "true" | "false" | "null" | "break" | "continue"
```

## Operator Precedence

```
x() x[] x.y
!x -x ~x *x &x ?x
x{}
* / %
+ -
<< >>
&
^
|
== != < > <= >=
&&
||
??
= *= /= %= += -= <<= >>= &= ^= |= &&= ||=
```

## Types

### Numeric Types

```
Type name       C equivalent        Description

i8              int8_t              signed 8-bit integer
u8              uint8_t             unsigned 8-bit integer
i16             int16_t             signed 16-bit integer
u16             uint16_t            unsigned 16-bit integer
i32             int32_t             signed 32-bit integer
u32             uint32_t            unsigned 32-bit integer
i64             int64_t             signed 64-bit integer
u64             uint64_t            unsigned 64-bit integer

f32             float               32-bit IEE754 floating point
f64             double              64-bit IEE754 floating point
f128            long double         128-bit IEE754 floating point

isize           intptr_t            signed pointer sized integer
usize           uintptr_t           unsigned pointer sized integer

c_short         short               for ABI compatibility with C
c_ushort        unsigned short      for ABI compatibility with C
c_int           int                 for ABI compatibility with C
c_uint          unsigned int        for ABI compatibility with C
c_long          long                for ABI compatibility with C
c_ulong         unsigned long       for ABI compatibility with C
c_longlong      long long           for ABI compatibility with C
c_ulonglong     unsigned long long  for ABI compatibility with C
```

### Boolean Type
The boolean type has the name `bool` and represents either true or false.

### Function Types
TODO

### Array Types
TODO
Also, are there slices?

### Struct Types
TODO

### Pointer Types
TODO

### Unreachable Type
The unreachable type has the name `unreachable`. TODO explanation

<<<<<<< HEAD
                | Example  | Characters  | Escapes        | Null Term | Type
----------------|----------|-------------|----------------|-----------|----------
 Byte           | 'H'      | All ASCII   | Byte           | No        | u8
 UTF-8 Bytes    | "hello"  | All Unicode | Byte & Unicode | No        | [5]u8
 UTF-8 C string | c"hello" | All Unicode | Byte & Unicode | Yes       | &const u8
=======
### Void Type
The void type has the name `void`. TODO explanation
>>>>>>> f0f56a4a


## Expressions

### Literals

#### Character and String Literals
```
Literal         Example   Characters   Escapes         Null Term  Type

Byte            'H'       All ASCII    Byte            No         u8
UTF-8 Bytes     "hello"   All Unicode  Byte & Unicode  No         [5; u8]
UTF-8 C string  c"hello"  All Unicode  Byte & Unicode  Yes        const u8
```

```
Escape  Name

\xNN    hexadecimal 8-bit character code (exactly 2 digits)
\n      Newline
\r      Carriage return
\t      Tab
\\      Backslash
\0      Null
\'      Single quote
\"      Double quote
```

### Unicode Escapes

 Escape     | Name
------------|-----------------------------------------------
 \u{NNNNNN} | hexadecimal 24-bit Unicode character code (up to 6 digits)

#### Numeric Literals

```
Number literals     Example      Exponentiation

Decimal integer     98222        N/A
Hex integer         0xff         N/A
Octal integer       0o77         N/A
Binary integer      0b11110000   N/A
Floating-point      123.0E+77    Optional
Hex floating point  TODO         TODO
```

### Identifiers
TODO

### Declarations
Declarations have type `void`.

#### Function Declarations
TODO

#### Variable Declarations
TODO

#### Struct Declarations
TODO

#### Enum Declarations
TODO


## Built-in Functions
Built-in functions are prefixed with `@`.

### Typeof
TODO

### Sizeof
TODO

### Overflow Arithmetic
Overflow arithmetic functions have defined behavior on overflow or underflow. TODO what is that behaviour?

The functions take an integer (TODO float?) type, two variables of the specified type, and a pointer to a variable of the specified type where the result is stored. The functions return a boolean value: true of overflow/underflow occurred, false otherwise.

```
Function                                                  Operation
bool add_with_overflow(type, a: type, b: type, x: &type)  *x = a + b
bool sub_with_overflow(type, a: type, b: type, x: &type)  *x = a - b
bool mul_with_overflow(type, a: type, b: type, x: &type)  *x = a * b
```

### Memory Operations
TODO memset and memcpy

### Value Count
TODO

### Max and Min Value
TODO<|MERGE_RESOLUTION|>--- conflicted
+++ resolved
@@ -215,16 +215,8 @@
 ### Unreachable Type
 The unreachable type has the name `unreachable`. TODO explanation
 
-<<<<<<< HEAD
-                | Example  | Characters  | Escapes        | Null Term | Type
-----------------|----------|-------------|----------------|-----------|----------
- Byte           | 'H'      | All ASCII   | Byte           | No        | u8
- UTF-8 Bytes    | "hello"  | All Unicode | Byte & Unicode | No        | [5]u8
- UTF-8 C string | c"hello" | All Unicode | Byte & Unicode | Yes       | &const u8
-=======
 ### Void Type
 The void type has the name `void`. TODO explanation
->>>>>>> f0f56a4a
 
 
 ## Expressions
@@ -236,8 +228,8 @@
 Literal         Example   Characters   Escapes         Null Term  Type
 
 Byte            'H'       All ASCII    Byte            No         u8
-UTF-8 Bytes     "hello"   All Unicode  Byte & Unicode  No         [5; u8]
-UTF-8 C string  c"hello"  All Unicode  Byte & Unicode  Yes        const u8
+UTF-8 Bytes     "hello"   All Unicode  Byte & Unicode  No         [5]u8
+UTF-8 C string  c"hello"  All Unicode  Byte & Unicode  Yes        &const u8
 ```
 
 ```
